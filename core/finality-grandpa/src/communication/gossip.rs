// Copyright 2019 Parity Technologies (UK) Ltd.
// This file is part of Substrate.

// Substrate is free software: you can redistribute it and/or modify
// it under the terms of the GNU General Public License as published by
// the Free Software Foundation, either version 3 of the License, or
// (at your option) any later version.

// Substrate is distributed in the hope that it will be useful,
// but WITHOUT ANY WARRANTY; without even the implied warranty of
// MERCHANTABILITY or FITNESS FOR A PARTICULAR PURPOSE.  See the
// GNU General Public License for more details.

// You should have received a copy of the GNU General Public License
// along with Substrate.  If not, see <http://www.gnu.org/licenses/>.

//! Gossip and politeness for polite-grandpa.
//!
//! This module implements the following message types:
//! #### Neighbor Packet
//!
//! The neighbor packet is sent to only our neighbors. It contains this information
//!
//!   - Current Round
//!   - Current voter set ID
//!   - Last finalized hash from commit messages.
//!
//! If a peer is at a given voter set, it is impolite to send messages from
//! an earlier voter set. It is extremely impolite to send messages
//! from a future voter set. "future-set" messages can be dropped and ignored.
//!
//! If a peer is at round r, is impolite to send messages about r-2 or earlier and extremely
//! impolite to send messages about r+1 or later. "future-round" messages can
//!  be dropped and ignored.
//!
//! It is impolite to send a neighbor packet which moves backwards in protocol state.
//!
//! This is beneficial if it conveys some progress in the protocol state of the peer.
//!
//! #### Prevote / Precommit
//!
//! These are votes within a round. Noting that we receive these messages
//! from our peers who are not necessarily voters, we have to account the benefit
//! based on what they might have seen.
//!
//! #### Propose
//!
//! This is a broadcast by a known voter of the last-round estimate.

//! #### Commit
//!
//! These are used to announce past agreement of finality.
//!
//! It is impolite to send commits which are earlier than the last commit
//! sent. It is especially impolite to send commits which are invalid, or from
//! a different Set ID than the receiving peer has indicated.
//!
//! Sending a commit is polite when it may finalize something that the receiving peer
//! was not aware of.
//!
//! ## Expiration
//!
//! We keep some amount of recent rounds' messages, but do not accept new ones from rounds
//! older than our current_round - 1.
//!
//! ## Message Validation
//!
//! We only send polite messages to peers,

use grandpa::Message::{Prevote, Precommit, PrimaryPropose};
use runtime_primitives::traits::{NumberFor, Block as BlockT, Zero};
use network::consensus_gossip::{self as network_gossip, MessageIntent, ValidatorContext};
use network::{config::Roles, PeerId};
use parity_codec::{Encode, Decode};

use substrate_telemetry::{telemetry, CONSENSUS_DEBUG};
use log::{trace, debug, warn};
use futures::prelude::*;
use futures::sync::mpsc;


use crate::ed25519::Public as AuthorityId;

use crate::{CompactCommit, SignedMessage};
use super::{cost, benefit, Round, SetId};

use std::collections::{HashMap, VecDeque};
use std::sync::Arc;
use std::time::{Duration, Instant};

const REBROADCAST_AFTER: Duration = Duration::from_secs(60 * 5);

/// An outcome of examining a message.
#[derive(Debug, PartialEq, Clone, Copy)]
enum Consider {
	/// Accept the message.
	Accept,
	/// Message is too early. Reject.
	RejectPast,
	/// Message is from the future. Reject.
	RejectFuture,
	/// Message is redundant. Reject.
	RejectRedundant,
	/// Message is redundant and peer should have known. Reject.
	RejectWillfulRedundant,
}

/// A tally of votes,
/// used both to tally incoming votes we receive and outgoing votes we sent out.
#[derive(Debug, Default)]
pub(crate) struct VoteTally {
	pre_commits: usize,
	pre_votes: usize,
	primary_proposals: usize,
}

/// A view of protocol state.
#[derive(Debug)]
struct View<N> {
	round: Round, // the current round we are at.
	set_id: SetId, // the current voter set id.
	last_commit: Option<N>, // commit-finalized block height, if any.
}

impl<N> Default for View<N> {
	fn default() -> Self {
		View {
			round: Round(0),
			set_id: SetId(0),
			last_commit: None,
		}
	}
}

impl<N: Ord> View<N> {
	/// Update the set ID. implies a reset to round 0.
	fn update_set(&mut self, set_id: SetId) {
		if set_id != self.set_id {
			self.set_id = set_id;
			self.round = Round(0);
		}
	}

	/// Consider a round and set ID combination under a current view.
	fn consider_vote(&self, round: Round, set_id: SetId) -> Consider {
		// only from current set
		if set_id < self.set_id { return Consider::RejectPast }
		if set_id > self.set_id { return Consider::RejectFuture }

		// only r-1 ... r+1
		if round.0 > self.round.0.saturating_add(1) { return Consider::RejectFuture }
		if round.0 < self.round.0.saturating_sub(1) { return Consider::RejectPast }

		Consider::Accept
	}

	/// Consider a set-id global message. Rounds are not taken into account, but are implicitly
	/// because we gate on finalization of a further block than a previous commit.
	fn consider_global(&self, set_id: SetId, number: N) -> Consider {
		// only from current set
		if set_id < self.set_id { return Consider::RejectPast }
		if set_id > self.set_id { return Consider::RejectFuture }

		// only commits which claim to prove a higher block number than
		// the one we're aware of.
		match self.last_commit {
			None => Consider::Accept,
			Some(ref num) => if num < &number {
				Consider::Accept
			} else {
				Consider::RejectPast
			}
		}
	}
}

const KEEP_RECENT_ROUNDS: usize = 3;

/// Tracks topics we keep messages for.
struct KeepTopics<B: BlockT> {
	current_set: SetId,
	rounds: VecDeque<(Round, SetId)>,
	reverse_map: HashMap<B::Hash, (Option<Round>, SetId)>
}

impl<B: BlockT> KeepTopics<B> {
	fn new() -> Self {
		KeepTopics {
			current_set: SetId(0),
			rounds: VecDeque::with_capacity(KEEP_RECENT_ROUNDS + 1),
			reverse_map: HashMap::new(),
		}
	}

    // Adds a round of topic, returns a list of pruned rounds
	fn push(&mut self, round: Round, set_id: SetId) -> Vec<Round> {
		self.current_set = std::cmp::max(self.current_set, set_id);
		self.rounds.push_back((round, set_id));

		let mut pruned_rounds = vec![];

		// the 1 is for the current round.
		while self.rounds.len() > KEEP_RECENT_ROUNDS + 1 {
			if let Some((pruned, _)) = self.rounds.pop_front() {
				pruned_rounds.push(pruned);
			}
		}

		let mut map = HashMap::with_capacity(KEEP_RECENT_ROUNDS + 2);
		map.insert(super::global_topic::<B>(self.current_set.0), (None, self.current_set));

		for &(round, set) in &self.rounds {
			map.insert(
				super::round_topic::<B>(round.0, set.0),
				(Some(round), set)
			);
		}

		self.reverse_map = map;
		pruned_rounds
	}

	fn topic_info(&self, topic: &B::Hash) -> Option<(Option<Round>, SetId)> {
		self.reverse_map.get(topic).cloned()
	}
}

// topics to send to a neighbor based on their view.
fn neighbor_topics<B: BlockT>(view: &View<NumberFor<B>>) -> Vec<B::Hash> {
	let s = view.set_id;
	let mut topics = vec![
		super::global_topic::<B>(s.0),
		super::round_topic::<B>(view.round.0, s.0),
	];

	if view.round.0 != 0 {
		let r = Round(view.round.0 - 1);
		topics.push(super::round_topic::<B>(r.0, s.0))
	}

	topics
}

/// Grandpa gossip message type.
/// This is the root type that gets encoded and sent on the network.
#[derive(Debug, Encode, Decode)]
pub(super) enum GossipMessage<Block: BlockT> {
	/// Grandpa message with round and set info.
	VoteOrPrecommit(VoteOrPrecommitMessage<Block>),
	/// Grandpa commit message with round and set info.
	Commit(FullCommitMessage<Block>),
	/// A neighbor packet. Not repropagated.
	Neighbor(VersionedNeighborPacket<NumberFor<Block>>),
}

impl<Block: BlockT> From<NeighborPacket<NumberFor<Block>>> for GossipMessage<Block> {
	fn from(neighbor: NeighborPacket<NumberFor<Block>>) -> Self {
		GossipMessage::Neighbor(VersionedNeighborPacket::V1(neighbor))
	}
}

/// Network level message with topic information.
#[derive(Debug, Encode, Decode)]
pub(super) struct VoteOrPrecommitMessage<Block: BlockT> {
	/// The round this message is from.
	pub(super) round: Round,
	/// The voter set ID this message is from.
	pub(super) set_id: SetId,
	/// The message itself.
	pub(super) message: SignedMessage<Block>,
}

/// Network level commit message with topic information.
#[derive(Debug, Encode, Decode)]
pub(super) struct FullCommitMessage<Block: BlockT> {
	/// The round this message is from.
	pub(super) round: Round,
	/// The voter set ID this message is from.
	pub(super) set_id: SetId,
	/// The compact commit message.
	pub(super) message: CompactCommit<Block>,
}

/// V1 neighbor packet. Neighbor packets are sent from nodes to their peers
/// and are not repropagated. These contain information about the node's state.
#[derive(Debug, Encode, Decode, Clone)]
pub(super) struct NeighborPacket<N> {
	round: Round,
	set_id: SetId,
	commit_finalized_height: N,
}

/// A versioned neighbor packet.
#[derive(Debug, Encode, Decode)]
pub(super) enum VersionedNeighborPacket<N> {
	#[codec(index = "1")]
	V1(NeighborPacket<N>),
}

impl<N> VersionedNeighborPacket<N> {
	fn into_neighbor_packet(self) -> NeighborPacket<N> {
		match self {
			VersionedNeighborPacket::V1(p) => p,
		}
	}
}

/// Misbehavior that peers can perform.
///
/// `cost` gives a cost that can be used to perform cost/benefit analysis of a
/// peer.
#[derive(Clone, Copy, Debug, PartialEq)]
pub(super) enum Misbehavior {
	// invalid neighbor message, considering the last one.
	InvalidViewChange,
	// could not decode neighbor message. bytes-length of the packet.
	UndecodablePacket(i32),
	// Bad commit message
	BadCommitMessage {
		signatures_checked: i32,
		blocks_loaded: i32,
		equivocations_caught: i32,
	},
	// A message received that's from the future relative to our view.
	// always misbehavior.
	FutureMessage,
	// A redundant message is received from a peer who should have known.
	WillfulRedundant,
	// A redundant message is received from a peer who couldn't have known.
	Redundant,
}

impl Misbehavior {
	pub(super) fn cost(&self) -> i32 {
		use Misbehavior::*;

		match *self {
			InvalidViewChange => cost::INVALID_VIEW_CHANGE,
			UndecodablePacket(bytes) =>  bytes.saturating_mul(cost::PER_UNDECODABLE_BYTE),
			BadCommitMessage { signatures_checked, blocks_loaded, equivocations_caught } => {
				let cost = cost::PER_SIGNATURE_CHECKED
					.saturating_mul(signatures_checked)
					.saturating_add(cost::PER_BLOCK_LOADED.saturating_mul(blocks_loaded));

				let benefit = equivocations_caught.saturating_mul(benefit::PER_EQUIVOCATION);

				(benefit as i32).saturating_add(cost as i32)
			},
			FutureMessage => cost::FUTURE_MESSAGE,
			WillfulRedundant => cost::WILLFULREDUNDANT,
			Redundant => cost::REDUNDANT,
		}
	}
}

struct PeerInfo<N> {
	view: View<N>,
}

impl<N> PeerInfo<N> {
	fn new() -> Self {
		PeerInfo {
			view: View::default(),
		}
	}
}

/// The peers we're connected do in gossip.
struct Peers<N> {
	inner: HashMap<PeerId, PeerInfo<N>>,
}

impl<N> Default for Peers<N> {
	fn default() -> Self {
		Peers { inner: HashMap::new() }
	}
}

impl<N: Ord> Peers<N> {
	fn new_peer(&mut self, who: PeerId) {
		self.inner.insert(who, PeerInfo::new());
	}

	fn peer_disconnected(&mut self, who: &PeerId) {
		self.inner.remove(who);
	}

	// returns a reference to the new view, if the peer is known.
	fn update_peer_state(&mut self, who: &PeerId, update: NeighborPacket<N>)
		-> Result<Option<&View<N>>, Misbehavior>
	{
		let peer = match self.inner.get_mut(who) {
			None => return Ok(None),
			Some(p) => p,
		};

		let invalid_change = peer.view.set_id > update.set_id
			|| peer.view.round > update.round && peer.view.set_id == update.set_id
			|| peer.view.last_commit.as_ref() > Some(&update.commit_finalized_height);

		if invalid_change {
			return Err(Misbehavior::InvalidViewChange);
		}

		peer.view = View {
			round: update.round,
			set_id: update.set_id,
			last_commit: Some(update.commit_finalized_height),
		};

		trace!(target: "afg", "Peer {} updated view. Now at {:?}, {:?}",
			who, peer.view.round, peer.view.set_id);

		Ok(Some(&peer.view))
	}

	fn update_commit_height(&mut self, who: &PeerId, new_height: N) -> Result<(), Misbehavior> {
		let peer = match self.inner.get_mut(who) {
			None => return Ok(()),
			Some(p) => p,
		};

		// this doesn't allow a peer to send us unlimited commits with the
		// same height, because there is still a misbehavior condition based on
		// sending commits that are <= the best we are aware of.
		if peer.view.last_commit.as_ref() > Some(&new_height) {
			return Err(Misbehavior::InvalidViewChange);
		}

		peer.view.last_commit = Some(new_height);

		Ok(())
	}

	fn peer<'a>(&'a self, who: &PeerId) -> Option<&'a PeerInfo<N>> {
		self.inner.get(who)
	}
}

#[derive(Debug)]
pub(super) enum Action<H>  {
	// repropagate under given topic, to the given peers, applying cost/benefit to originator.
	Keep(H, i32),
	// discard and process.
	ProcessAndDiscard(H, i32),
	// discard, applying cost/benefit to originator.
	Discard(i32),
}

struct Inner<Block: BlockT> {
	local_view: View<NumberFor<Block>>,
	peers: Peers<NumberFor<Block>>,
	live_topics: KeepTopics<Block>,
	config: crate::Config,
	next_rebroadcast: Instant,
	incoming_votes_tally: HashMap<Round, HashMap<AuthorityId, VoteTally>>,
	incoming_msg_tally: HashMap<Round, HashMap<(AuthorityId, PeerId), VoteTally>>,
	outgoing_votes_tally: HashMap<Round, HashMap<(AuthorityId, PeerId), VoteTally>>,
}

type MaybeMessage<Block> = Option<(Vec<PeerId>, NeighborPacket<NumberFor<Block>>)>;

impl<Block: BlockT> Inner<Block> {
	fn new(config: crate::Config) -> Self {
		Inner {
			local_view: View::default(),
			peers: Peers::default(),
			live_topics: KeepTopics::new(),
			next_rebroadcast: Instant::now() + REBROADCAST_AFTER,
			config,
			incoming_votes_tally: Default::default(),
			incoming_msg_tally: Default::default(),
			outgoing_votes_tally: Default::default(),
		}
	}

	/// Note a round in a set has started.
	fn note_round(&mut self, round: Round, set_id: SetId) -> MaybeMessage<Block> {
		if self.local_view.round == round && self.local_view.set_id == set_id {
			return None;
		}

		debug!(target: "afg", "Voter {} noting beginning of round {:?} to network.",
			self.config.name(), (round, set_id));

		self.local_view.round = round;
		self.local_view.set_id = set_id;

		let pruned = self.live_topics.push(round, set_id);

		for round in pruned {
			// Prune the tallies
			self.incoming_votes_tally.remove(&round);
			self.incoming_msg_tally.remove(&round);
			self.outgoing_votes_tally.remove(&round);
		}

		// Reset the votes-tally for a new round.
		self.incoming_votes_tally.insert(round, Default::default());
		self.incoming_msg_tally.insert(round, Default::default());
		self.outgoing_votes_tally.insert(round, Default::default());

		self.multicast_neighbor_packet()
	}

	/// Note that a voter set with given ID has started. Does nothing if the last
	/// call to the function was with the same `set_id`.
	fn note_set(&mut self, set_id: SetId) -> MaybeMessage<Block> {
		if self.local_view.set_id == set_id {
			return None;
		}

		self.local_view.update_set(set_id);
		self.live_topics.push(Round(0), set_id);
		self.multicast_neighbor_packet()
	}

	/// Note that we've imported a commit finalizing a given block.
	fn note_commit_finalized(&mut self, finalized: NumberFor<Block>) -> MaybeMessage<Block> {
		if self.local_view.last_commit.as_ref() < Some(&finalized) {
			self.local_view.last_commit = Some(finalized);
			self.multicast_neighbor_packet()
		} else {
			None
		}
	}

	fn consider_vote(&mut self, who: &PeerId, round: Round, set_id: SetId, msg: &SignedMessage<Block>) -> Consider {
		// A tally of votes per voter, per round
		let tally_for_round = match self.incoming_votes_tally.get_mut(&round) {
			Some(tally_for_round) =>  tally_for_round,
			None => {
				// We don't know about this round,
				// let the local-view handle it and likely treat it as past or future.
				return self.local_view.consider_vote(round, set_id)
			}
		};
		let mut tally = tally_for_round.entry(msg.id.clone()).or_insert(Default::default());

		// A tally of messages received per peer, per voter, per round.
		let peer_tally_for_round = match self.incoming_msg_tally.get_mut(&round) {
			Some(tally_for_round) =>  tally_for_round,
			None => {
				// We don't know about this round,
				// let the local-view handle it and likely treat it as past or future.
				return self.local_view.consider_vote(round, set_id)
			}
		};
		let mut per_peer_tally = peer_tally_for_round.entry((msg.id.clone(), who.clone())).or_insert(Default::default());

		// A tally of messages we sent out, per peer, per voter, per round
		let outgoing_tally_for_round = self.outgoing_votes_tally
			.get_mut(&round)
			.expect("If incoming votes knows about this round, so should outgoing ones; qed");
		let outgoing_tally = outgoing_tally_for_round.entry((msg.id.clone(), who.clone())).or_insert(Default::default());

		match &msg.message {
			PrimaryPropose(_propose) => {
				if per_peer_tally.primary_proposals < 3 {
					per_peer_tally.primary_proposals += 1;
				}
				if tally.primary_proposals < 2 {
					tally.primary_proposals += 1;
				}
			},
			Prevote(_prevote) => {
				if per_peer_tally.pre_votes < 3 {
					per_peer_tally.pre_votes += 1;
				}
				if tally.pre_votes < 2 {
					tally.pre_votes += 1;
				}
			},
			Precommit(_precommit) => {
				if per_peer_tally.pre_commits < 3 {
					per_peer_tally.pre_commits += 1;
				}
				if tally.pre_commits < 2 {
					tally.pre_commits += 1;
				}
			},
		}

		// We reject all messages for a given voter,
		// once we're received more than two messages of any kind for that voter.
		//
		// We report peers who send us a third or more of message of any kind,
		// when we've already sent out two messages of any kind for that voter to that peer.
		// We also report peers who send us in excess of two messages any kind,
		// regardless of what we've sent them.
		let (should_reject, should_report) = {
			let should_reject = tally.primary_proposals > 1 || tally.pre_votes > 1 || tally.pre_commits > 1;
			let should_report = (outgoing_tally.primary_proposals > 1 || per_peer_tally.primary_proposals > 2) ||
				(outgoing_tally.pre_votes > 1 || per_peer_tally.pre_votes > 2) ||
				(outgoing_tally.pre_commits > 1 || per_peer_tally.pre_commits > 2);
			(should_reject, should_report)
		};

		// When a peer sends us a redundant message, and should have known better,
		// ignore the message and report the peer.
		if should_report {
			return Consider::RejectWillfulRedundant
		}

		// When we're processed 2 votes of a given type,
		// reject all further messages for this voter.
		if should_reject {
			return Consider::RejectRedundant
		}

		self.local_view.consider_vote(round, set_id)
	}

	fn consider_global(&self, set_id: SetId, number: NumberFor<Block>) -> Consider {
		self.local_view.consider_global(set_id, number)
	}

	fn cost_past_rejection(&self, _who: &PeerId, _round: Round, _set_id: SetId) -> i32 {
		// hardcoded for now.
		cost::PAST_REJECTION
	}

	fn validate_round_message(&mut self, who: &PeerId, full: &VoteOrPrecommitMessage<Block>)
		-> Action<Block::Hash>
	{
		match self.consider_vote(who, full.round, full.set_id, &full.message) {
			Consider::RejectFuture => return Action::Discard(Misbehavior::FutureMessage.cost()),
			Consider::RejectRedundant => return Action::Discard(Misbehavior::Redundant.cost()),
			Consider::RejectWillfulRedundant => return Action::Discard(Misbehavior::WillfulRedundant.cost()),
			Consider::RejectPast =>
				return Action::Discard(self.cost_past_rejection(who, full.round, full.set_id)),
			Consider::Accept => {},
		}

		if let Err(()) = super::check_message_sig::<Block>(
			&full.message.message,
			&full.message.id,
			&full.message.signature,
			full.round.0,
			full.set_id.0,
		) {
			debug!(target: "afg", "Bad message signature {}", full.message.id);
			telemetry!(CONSENSUS_DEBUG; "afg.bad_msg_signature"; "signature" => ?full.message.id);
			return Action::Discard(cost::BAD_SIGNATURE);
		}

		let topic = super::round_topic::<Block>(full.round.0, full.set_id.0);
		Action::Keep(topic, benefit::ROUND_MESSAGE)
	}

	fn validate_commit_message(&mut self, who: &PeerId, full: &FullCommitMessage<Block>)
		-> Action<Block::Hash>
	{

		if let Err(misbehavior) = self.peers.update_commit_height(who, full.message.target_number) {
			return Action::Discard(misbehavior.cost());
		}

		match self.consider_global(full.set_id, full.message.target_number) {
			Consider::RejectFuture => return Action::Discard(Misbehavior::FutureMessage.cost()),
			Consider::RejectPast =>
				return Action::Discard(self.cost_past_rejection(who, full.round, full.set_id)),
			Consider::Accept => {},
			Consider::RejectRedundant | Consider::RejectWillfulRedundant => {},
		}

		if full.message.precommits.len() != full.message.auth_data.len() || full.message.precommits.is_empty() {
			debug!(target: "afg", "Malformed compact commit");
			telemetry!(CONSENSUS_DEBUG; "afg.malformed_compact_commit";
				"precommits_len" => ?full.message.precommits.len(),
				"auth_data_len" => ?full.message.auth_data.len(),
				"precommits_is_empty" => ?full.message.precommits.is_empty(),
			);
			return Action::Discard(cost::MALFORMED_COMMIT);
		}

		// always discard commits initially and rebroadcast after doing full
		// checking.
		let topic = super::global_topic::<Block>(full.set_id.0);
		Action::ProcessAndDiscard(topic, benefit::BASIC_VALIDATED_COMMIT)
	}

	fn import_neighbor_message(&mut self, who: &PeerId, update: NeighborPacket<NumberFor<Block>>)
		-> (Vec<Block::Hash>, Action<Block::Hash>)
	{
		let (cb, topics) = match self.peers.update_peer_state(who, update) {
			Ok(view) => (100i32, view.map(|view| neighbor_topics::<Block>(view))),
			Err(misbehavior) => (misbehavior.cost(), None)
		};

		let neighbor_topics = topics.unwrap_or_default();

		// always discard, it's valid for one hop.
		(neighbor_topics, Action::Discard(cb))
	}

	fn multicast_neighbor_packet(&self) -> MaybeMessage<Block> {
		let packet = NeighborPacket {
			round: self.local_view.round,
			set_id: self.local_view.set_id,
			commit_finalized_height: self.local_view.last_commit.unwrap_or(Zero::zero()),
		};

		let peers = self.peers.inner.keys().cloned().collect();
		Some((peers, packet))
	}
}

/// A validator for GRANDPA gossip messages.
pub(super) struct GossipValidator<Block: BlockT> {
	inner: Arc<parking_lot::RwLock<Inner<Block>>>,
	report_sender: mpsc::UnboundedSender<PeerReport>,
}

impl<Block: BlockT> GossipValidator<Block> {
	/// Create a new gossip-validator.
	pub(super) fn new(config: crate::Config) -> (GossipValidator<Block>, ReportStream) {
		let (tx, rx) = mpsc::unbounded();
		let val = GossipValidator {
			inner: Arc::new(parking_lot::RwLock::new(Inner::new(config))),
			report_sender: tx,
		};

		(val, ReportStream { reports: rx })
	}

	/// Note a round in a set has started.
	pub(super) fn note_round<F>(&self, round: Round, set_id: SetId, send_neighbor: F)
		where F: FnOnce(Vec<PeerId>, NeighborPacket<NumberFor<Block>>)
	{
		let maybe_msg = self.inner.write().note_round(round, set_id);
		if let Some((to, msg)) = maybe_msg {
			send_neighbor(to, msg);
		}
	}

	/// Note that a voter set with given ID has started.
	pub(super) fn note_set<F>(&self, set_id: SetId, send_neighbor: F)
		where F: FnOnce(Vec<PeerId>, NeighborPacket<NumberFor<Block>>)
	{
		let maybe_msg = self.inner.write().note_set(set_id);
		if let Some((to, msg)) = maybe_msg {
			send_neighbor(to, msg);
		}
	}

	/// Note that we've imported a commit finalizing a given block.
	pub(super) fn note_commit_finalized<F>(&self, finalized: NumberFor<Block>, send_neighbor: F)
		where F: FnOnce(Vec<PeerId>, NeighborPacket<NumberFor<Block>>)
	{
		let maybe_msg = self.inner.write().note_commit_finalized(finalized);
		if let Some((to, msg)) = maybe_msg {
			send_neighbor(to, msg);
		}
	}

	fn report(&self, who: PeerId, cost_benefit: i32) {
		let _ = self.report_sender.unbounded_send(PeerReport { who, cost_benefit });
	}

	pub(super) fn do_validate(&self, who: &PeerId, mut data: &[u8])
		-> (Action<Block::Hash>, Vec<Block::Hash>)
	{
		let mut broadcast_topics = Vec::new();
		let action = {
			match GossipMessage::<Block>::decode(&mut data) {
				Some(GossipMessage::VoteOrPrecommit(ref message))
					=> self.inner.write().validate_round_message(who, message),
				Some(GossipMessage::Commit(ref message)) => self.inner.write().validate_commit_message(who, message),
				Some(GossipMessage::Neighbor(update)) => {
					let (topics, action) = self.inner.write().import_neighbor_message(
						who,
						update.into_neighbor_packet(),
					);

					broadcast_topics = topics;
					action
				}
				None => {
					debug!(target: "afg", "Error decoding message");
					telemetry!(CONSENSUS_DEBUG; "afg.err_decoding_msg"; "" => "");

					let len = std::cmp::min(i32::max_value() as usize, data.len()) as i32;
					Action::Discard(Misbehavior::UndecodablePacket(len).cost())
				}
			}
		};

		(action, broadcast_topics)
	}
}

impl<Block: BlockT> network_gossip::Validator<Block> for GossipValidator<Block> {
	fn new_peer(&self, context: &mut dyn ValidatorContext<Block>, who: &PeerId, _roles: Roles) {
		let packet_data = {
			self.inner.write().peers.new_peer(who.clone());

			let packet = {
				let inner = self.inner.read();
				NeighborPacket {
					round: inner.local_view.round,
					set_id: inner.local_view.set_id,
					commit_finalized_height: inner.local_view.last_commit.unwrap_or(Zero::zero()),
				}
			};

			GossipMessage::<Block>::from(packet).encode()
		};
		context.send_message(who, packet_data);
	}

	fn peer_disconnected(&self, _context: &mut dyn ValidatorContext<Block>, who: &PeerId) {
		self.inner.write().peers.peer_disconnected(who);
	}

	fn validate(&self, context: &mut dyn ValidatorContext<Block>, who: &PeerId, data: &[u8])
		-> network_gossip::ValidationResult<Block::Hash>
	{
		let (action, broadcast_topics) = self.do_validate(who, data);

		// not with lock held!
		for topic in broadcast_topics {
			context.send_topic(who, topic, false);
		}

		match action {
			Action::Keep(topic, cb) => {
				self.report(who.clone(), cb);
				context.broadcast_message(topic, data.to_vec(), false);
				network_gossip::ValidationResult::ProcessAndKeep(topic)
			}
			Action::ProcessAndDiscard(topic, cb) => {
				self.report(who.clone(), cb);
				network_gossip::ValidationResult::ProcessAndDiscard(topic)
			}
			Action::Discard(cb) => {
				self.report(who.clone(), cb);
				network_gossip::ValidationResult::Discard
			}
		}
	}

	fn message_allowed<'a>(&'a self)
		-> Box<dyn FnMut(&PeerId, MessageIntent, &Block::Hash, &[u8]) -> bool + 'a>
	{
		let (inner, do_rebroadcast) = {
			let inner = Arc::clone(&self.inner);
			let now = Instant::now();
			let do_rebroadcast = if now >= inner.read().next_rebroadcast {
				(*inner.write()).next_rebroadcast = now + REBROADCAST_AFTER;
				true
			} else {
				false
			};
			(inner, do_rebroadcast)
		};

		Box::new(move |who, intent, topic, mut data| {
			if let MessageIntent::PeriodicRebroadcast = intent {
				return do_rebroadcast;
			}

			// if the topic is not something we're keeping at the moment,
			// do not send.
			let (maybe_round, set_id) = {
				let inner = inner.read();
				match inner.peers.peer(who) {
					None => return false,
					Some(_) => {},
				};
				match inner.live_topics.topic_info(&topic) {
					None => return false,
					Some(x) => x,
				}
			};

			let message = GossipMessage::<Block>::decode(&mut data);

			if let Some(round) = maybe_round {
				if let Some(GossipMessage::VoteOrPrecommit(msg)) = message {
					// If we don't know about the peer,
					// or if the topic is not something the peer accepts, discard.
					match inner.read().peers.peer(who) {
						None => return false,
						Some(peer) => {
							if !(peer.view.consider_vote(round, set_id) == Consider::Accept) {
								return false
							}
						},
					}



					let (primary_proposals_to_peer, pre_votes_to_peer, pre_commits_to_peer) = {
						let mut inner = inner.write();
						// If we haven't noted this round yet, the message is not allowed.
						let tally_for_round = match inner.outgoing_votes_tally.get_mut(&round) {
							Some(tally_for_round) => tally_for_round,
							None => return false
						};
						let tally = tally_for_round
							.entry((msg.message.id.clone(), who.clone()))
							.or_insert(Default::default());
						(tally.primary_proposals, tally.pre_votes, tally.pre_commits)
					};


					let (primary_proposals_from_peer, pre_votes_from_peer, pre_commits_from_peer) = {
						let mut inner = inner.write();
						// A tally of messages received per peer, per voter, per round.
						let peer_tally_for_round = match inner.incoming_msg_tally.get_mut(&round) {
							Some(tally_for_round) =>  tally_for_round,
							None => {
								return false
							}
						};
						let per_peer_tally = peer_tally_for_round
							.entry((msg.message.id.clone(), who.clone()))
							.or_insert(Default::default());
						(per_peer_tally.primary_proposals, per_peer_tally.pre_votes, per_peer_tally.pre_commits)
					};

					// and check that what we've sent, plus what we've received from a given peer,
					// doesn't add up to more than two messages of a any kind
					// for a given voter/peer combo.
					if (primary_proposals_to_peer + primary_proposals_from_peer) > 2 ||
						(pre_votes_to_peer + pre_votes_from_peer) > 2 ||
						(pre_commits_to_peer + pre_commits_from_peer) > 2 {
							return false
					}

					let mut inner = inner.write();
					// If we haven't noted this round yet, the message is not allowed.
					let tally_for_round = match inner.outgoing_votes_tally.get_mut(&round) {
						Some(tally_for_round) => tally_for_round,
						None => return false
					};
					let mut tally = tally_for_round
						.entry((msg.message.id.clone(), who.clone()))
						.or_insert(Default::default());

					// Tally what we send out,
					match &msg.message.message {
						PrimaryPropose(_propose) => {
							if tally.primary_proposals < 2 {
								tally.primary_proposals += 1;
							}
						},
						Prevote(_prevote) => {
							if tally.pre_votes < 2 {
								tally.pre_votes += 1;
							}
						},
						Precommit(_precommit) => {
							if tally.pre_commits < 2 {
								tally.pre_commits += 1;
							}
						},
					}
					// The local-view of the peer allowed this message,
					// and we're not sending it too often in the current context.
					return true
				}
			}

			match message {
				None => false,
				Some(GossipMessage::Commit(full)) => {
					// global message.
					let (our_best_commit, peer_best_commit) = {
						let inner = inner.read();
						let peer_best_commit = match inner.peers.peer(who) {
							None => return false,
							Some(peer) => peer.view.last_commit,
						};
						let our_best_commit = inner.local_view.last_commit;
						(our_best_commit, peer_best_commit)
					};
					// we only broadcast our best commit and only if it's
					// better than last received by peer.
					Some(full.message.target_number) == our_best_commit
					&& Some(full.message.target_number) > peer_best_commit
				}
				Some(GossipMessage::Neighbor(_)) => false,
				Some(GossipMessage::VoteOrPrecommit(_)) => false, // should not be the case.
			}
		})
	}

<<<<<<< HEAD
	fn message_expired<'a>(&'a self) -> Box<FnMut(Block::Hash, &[u8]) -> bool + 'a> {
		let inner = Arc::clone(&self.inner);
=======
	fn message_expired<'a>(&'a self) -> Box<dyn FnMut(Block::Hash, &[u8]) -> bool + 'a> {
		let inner = self.inner.read();
>>>>>>> 94236e5d
		Box::new(move |topic, mut data| {

			let best_commit = {
				let inner = inner.read();
				// if the topic is not one of the ones that we are keeping at the moment,
				// it is expired.
				match inner.live_topics.topic_info(&topic) {
					None => return true,
					Some((Some(_), _)) => return false, // round messages don't require further checking.
					Some((None, _)) => {},
				};
				// global messages -- only keep the best commit.
				inner.local_view.last_commit
			};

			match GossipMessage::<Block>::decode(&mut data) {
				None => true,
				Some(GossipMessage::Commit(full))
					=> Some(full.message.target_number) != best_commit,
				Some(_) => true,
			}
		})
	}
}

struct PeerReport {
	who: PeerId,
	cost_benefit: i32,
}

// wrapper around a stream of reports.
#[must_use = "The report stream must be consumed"]
pub(super) struct ReportStream {
	reports: mpsc::UnboundedReceiver<PeerReport>,
}

impl ReportStream {
	/// Consume the report stream, converting it into a future that
	/// handles all reports.
	pub(super) fn consume<B, N>(self, net: N)
		-> impl Future<Item=(),Error=()> + Send + 'static
	where
		B: BlockT,
		N: super::Network<B> + Send + 'static,
	{
		ReportingTask {
			reports: self.reports,
			net,
			_marker: Default::default(),
		}
	}
}

/// A future for reporting peers.
#[must_use = "Futures do nothing unless polled"]
struct ReportingTask<B, N> {
	reports: mpsc::UnboundedReceiver<PeerReport>,
	net: N,
	_marker: std::marker::PhantomData<B>,
}

impl<B: BlockT, N: super::Network<B>> Future for ReportingTask<B, N> {
	type Item = ();
	type Error = ();

	fn poll(&mut self) -> Poll<(), ()> {
		loop {
			match self.reports.poll() {
				Err(_) => {
					warn!(target: "afg", "Report stream terminated unexpectedly");
					return Ok(Async::Ready(()))
				}
				Ok(Async::Ready(None)) => return Ok(Async::Ready(())),
				Ok(Async::Ready(Some(PeerReport { who, cost_benefit }))) =>
					self.net.report(who, cost_benefit),
				Ok(Async::NotReady) => return Ok(Async::NotReady),
			}
		}
	}
}

#[cfg(test)]
mod tests {
	use super::*;
	use network_gossip::Validator as GossipValidatorT;
	use network::test::Block;

	// some random config (not really needed)
	fn config() -> crate::Config {
		crate::Config {
			gossip_duration: Duration::from_millis(10),
			justification_period: 256,
			local_key: None,
			name: None,
		}
	}

	#[test]
	fn view_vote_rules() {
		let view = View { round: Round(100), set_id: SetId(1), last_commit: Some(1000u64) };

		assert_eq!(view.consider_vote(Round(98), SetId(1)), Consider::RejectPast);
		assert_eq!(view.consider_vote(Round(1), SetId(0)), Consider::RejectPast);
		assert_eq!(view.consider_vote(Round(1000), SetId(0)), Consider::RejectPast);

		assert_eq!(view.consider_vote(Round(99), SetId(1)), Consider::Accept);
		assert_eq!(view.consider_vote(Round(100), SetId(1)), Consider::Accept);
		assert_eq!(view.consider_vote(Round(101), SetId(1)), Consider::Accept);

		assert_eq!(view.consider_vote(Round(102), SetId(1)), Consider::RejectFuture);
		assert_eq!(view.consider_vote(Round(1), SetId(2)), Consider::RejectFuture);
		assert_eq!(view.consider_vote(Round(1000), SetId(2)), Consider::RejectFuture);
	}

	#[test]
	fn view_global_message_rules() {
		let view = View { round: Round(100), set_id: SetId(2), last_commit: Some(1000u64) };

		assert_eq!(view.consider_global(SetId(3), 1), Consider::RejectFuture);
		assert_eq!(view.consider_global(SetId(3), 1000), Consider::RejectFuture);
		assert_eq!(view.consider_global(SetId(3), 10000), Consider::RejectFuture);

		assert_eq!(view.consider_global(SetId(1), 1), Consider::RejectPast);
		assert_eq!(view.consider_global(SetId(1), 1000), Consider::RejectPast);
		assert_eq!(view.consider_global(SetId(1), 10000), Consider::RejectPast);

		assert_eq!(view.consider_global(SetId(2), 1), Consider::RejectPast);
		assert_eq!(view.consider_global(SetId(2), 1000), Consider::RejectPast);
		assert_eq!(view.consider_global(SetId(2), 1001), Consider::Accept);
		assert_eq!(view.consider_global(SetId(2), 10000), Consider::Accept);
	}

	#[test]
	fn unknown_peer_cannot_be_updated() {
		let mut peers = Peers::default();
		let id = PeerId::random();

		let update = NeighborPacket {
			round: Round(5),
			set_id: SetId(10),
			commit_finalized_height: 50,
		};

		let res = peers.update_peer_state(&id, update.clone());
		assert!(res.unwrap().is_none());

		// connect & disconnect.
		peers.new_peer(id.clone());
		peers.peer_disconnected(&id);

		let res = peers.update_peer_state(&id, update.clone());
		assert!(res.unwrap().is_none());
	}

	#[test]
	fn update_peer_state() {
		let update1 = NeighborPacket {
			round: Round(5),
			set_id: SetId(10),
			commit_finalized_height: 50u32,
		};

		let update2 = NeighborPacket {
			round: Round(6),
			set_id: SetId(10),
			commit_finalized_height: 60,
		};

		let update3 = NeighborPacket {
			round: Round(2),
			set_id: SetId(11),
			commit_finalized_height: 61,
		};

		let update4 = NeighborPacket {
			round: Round(3),
			set_id: SetId(11),
			commit_finalized_height: 80,
		};

		let mut peers = Peers::default();
		let id = PeerId::random();

		peers.new_peer(id.clone());

		let mut check_update = move |update: NeighborPacket<_>| {
			let view = peers.update_peer_state(&id, update.clone()).unwrap().unwrap();
			assert_eq!(view.round, update.round);
			assert_eq!(view.set_id, update.set_id);
			assert_eq!(view.last_commit, Some(update.commit_finalized_height));
		};

		check_update(update1);
		check_update(update2);
		check_update(update3);
		check_update(update4);
	}

	#[test]
	fn invalid_view_change() {
		let mut peers = Peers::default();

		let id = PeerId::random();
		peers.new_peer(id.clone());

		peers.update_peer_state(&id, NeighborPacket {
			round: Round(10),
			set_id: SetId(10),
			commit_finalized_height: 10,
		}).unwrap().unwrap();

		let mut check_update = move |update: NeighborPacket<_>| {
			let err = peers.update_peer_state(&id, update.clone()).unwrap_err();
			assert_eq!(err, Misbehavior::InvalidViewChange);
		};

		// round moves backwards.
		check_update(NeighborPacket {
			round: Round(9),
			set_id: SetId(10),
			commit_finalized_height: 10,
		});
		// commit finalized height moves backwards.
		check_update(NeighborPacket {
			round: Round(10),
			set_id: SetId(10),
			commit_finalized_height: 9,
		});
		// set ID moves backwards.
		check_update(NeighborPacket {
			round: Round(10),
			set_id: SetId(9),
			commit_finalized_height: 10,
		});
	}

	#[test]
	fn messages_not_expired_immediately() {
		let (val, _) = GossipValidator::<Block>::new(config());

		let set_id = 1;

		for round_num in 1u64..10 {
			val.note_round(Round(round_num), SetId(set_id), |_, _| {});
		}

		{
			let mut is_expired = val.message_expired();
			let last_kept_round = 10u64 - KEEP_RECENT_ROUNDS as u64 - 1;

			// messages from old rounds are expired.
			for round_num in 1u64..last_kept_round {
				let topic = crate::communication::round_topic::<Block>(round_num, 1);
				assert!(is_expired(topic, &[1, 2, 3]));
			}

			// messages from not-too-old rounds are not expired.
			for round_num in last_kept_round..10 {
				let topic = crate::communication::round_topic::<Block>(round_num, 1);
				assert!(!is_expired(topic, &[1, 2, 3]));
			}
		}
	}
}<|MERGE_RESOLUTION|>--- conflicted
+++ resolved
@@ -987,13 +987,8 @@
 		})
 	}
 
-<<<<<<< HEAD
-	fn message_expired<'a>(&'a self) -> Box<FnMut(Block::Hash, &[u8]) -> bool + 'a> {
+	fn message_expired<'a>(&'a self) -> Box<dyn FnMut(Block::Hash, &[u8]) -> bool + 'a> {
 		let inner = Arc::clone(&self.inner);
-=======
-	fn message_expired<'a>(&'a self) -> Box<dyn FnMut(Block::Hash, &[u8]) -> bool + 'a> {
-		let inner = self.inner.read();
->>>>>>> 94236e5d
 		Box::new(move |topic, mut data| {
 
 			let best_commit = {
